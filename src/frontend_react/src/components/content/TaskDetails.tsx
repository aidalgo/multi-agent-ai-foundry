--- conflicted
+++ resolved
@@ -24,70 +24,6 @@
 import PanelRightToolbar from "@/coral/components/Panels/PanelRightToolbar";
 
 const TaskDetails: React.FC<TaskDetailsProps> = ({
-<<<<<<< HEAD
-    planData,
-    OnApproveStep,
-    OnRejectStep,
-    processingSubtaskId
-}) => {
-    const completedCount = planData.plan.completed || 0;
-    const total = planData.plan.total_steps || 1; // Avoid division by zero
-    const subTasks = planData.steps || [];
-    const progress = completedCount / total;
-    const agents = planData.agents || [];
-
-    // Helper function to render the appropriate status icon
-    const renderStatusIcon = (status: string) => {
-
-        switch (status) {
-            case 'completed':
-            case 'accepted':
-                return <CheckmarkCircle20Regular className="task-details-status-completed" />;
-            case 'planned':
-                return <CircleHalfFill20Regular className="task-details-status-working" />;
-            case 'rejected':
-                return <Dismiss20Regular className="task-details-status-removed" />;
-            default:
-                return null;
-        }
-    }; return (
-        <div className="task-details-container">
-            <div className="task-details-section">
-                <Subtitle1 className="task-details-section-title">Progress</Subtitle1>
-
-                <div className="task-details-progress-header">
-                    <div style={{ display: "flex", alignItems: "center" }}>
-                        <div className="task-details-progress-ring">
-                            {/* This is a simplified progress ring - in a real implementation you'd use a proper circular progress component */}
-                            <svg width="56" height="56" viewBox="0 0 56 56">
-                                <circle cx="28" cy="28" r="24" fill="none" stroke="#f0f0f0" strokeWidth="4" />
-                                <circle
-                                    cx="28"
-                                    cy="28"
-                                    r="24"
-                                    fill="none"
-                                    stroke="#0078d4"
-                                    strokeWidth="4"
-                                    strokeDasharray={`${progress * 150.8} 150.8`}
-                                    strokeDashoffset="0"
-                                    strokeLinecap="round"
-                                    transform="rotate(-90 28 28)"
-                                />
-                            </svg>
-                            <div className="task-details-progress-text">{completedCount}/{total}</div>
-                        </div>
-                        <div>
-                            <div className="task-details-task-title">{planData.plan.initial_goal}</div>
-                            <Text size={200}>{planData.plan.completed} of {total} completed</Text>
-                        </div>
-                    </div>
-                </div>
-                <Divider />
-                <div className="task-details-subtask-list">
-                    {subTasks.map((subtask) => {
-                        const { description, functionOrDetails } = TaskService.splitSubtaskAction(subtask.action);
-
-=======
   planData,
   OnApproveStep,
   OnRejectStep,
@@ -97,7 +33,6 @@
   const subTasks = planData.steps || [];
   const progress = completedCount / total;
   const agents = planData.agents || [];
->>>>>>> d796cbff
 
   const renderStatusIcon = (status: string) => {
     switch (status) {
@@ -124,34 +59,6 @@
     }
   };
 
-<<<<<<< HEAD
-                            <div key={subtask.id} className="task-details-subtask-item">
-                                <div className="task-details-status-icon">
-                                    {renderStatusIcon(subtask.human_approval_status || subtask.status)}
-                                </div>
-                                <div className="task-details-subtask-content">
-                                    <span className={`task-details-subtask-name ${subtask.human_approval_status === "rejected" ? "strikethrough" : ""}`}>{description}</span>
-                                    <div className="task-details-subtask-actions">
-                                        {(subtask.human_approval_status !== "accepted" && subtask.human_approval_status !== "rejected") && (
-                                            <>
-                                                <CheckboxChecked20Regular
-                                                    onClick={planData.hasHumanClarificationRequest ? () => OnApproveStep(subtask) : undefined}
-                                                    className={`${!planData.hasHumanClarificationRequest && processingSubtaskId === subtask.id ? 'task-details-checkbox-icon-disabled' : 'task-details-checkbox-icon'}`}
-
-                                                />
-                                                <DismissSquare20Regular
-                                                    onClick={planData.hasHumanClarificationRequest ? () => OnRejectStep(subtask) : undefined}
-                                                    className={`${!planData.hasHumanClarificationRequest && processingSubtaskId === subtask.id ? 'task-details-dismiss-icon-disabled' : 'task-details-dismiss-icon'}`}
-                                                />
-                                            </>
-                                        )}
-                                    </div>
-                                </div>
-                            </div>
-                        );
-                    })}
-                </div>
-=======
   return (
     <div
       style={{
@@ -237,7 +144,6 @@
               <Text size={200}>
                 {planData.plan.completed} of {total} completed
               </Text>
->>>>>>> d796cbff
             </div>
           </div>
         </div>
